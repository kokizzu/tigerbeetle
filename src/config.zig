//! Raw configuration values.
//!
//! Code which needs these values should use `constants.zig` instead.
//! Configuration values are set from a combination of:
//! - default values
//! - `root.tigerbeetle_config`
//! - `@import("tigerbeetle_options")`

const builtin = @import("builtin");
const std = @import("std");

const root = @import("root");
// Allow setting build-time config either via `build.zig` `Options`, or via a struct in the root file.
const build_options =
    if (@hasDecl(root, "vsr_options")) root.vsr_options else @import("vsr_options");

const vsr = @import("vsr.zig");
const sector_size = @import("constants.zig").sector_size;

pub const Config = struct {
    pub const Cluster = ConfigCluster;
    pub const Process = ConfigProcess;

    cluster: ConfigCluster,
    process: ConfigProcess,
};

/// Configurations which are tunable per-replica (or per-client).
/// - Replica configs need not equal each other.
/// - Client configs need not equal each other.
/// - Client configs need not equal replica configs.
/// - Replica configs can change between restarts.
///
/// Fields are documented within constants.zig.
const ConfigProcess = struct {
    log_level: std.log.Level = .info,
    tracer_backend: TracerBackend = .none,
    hash_log_mode: HashLogMode = .none,
    verify: bool,
    port: u16 = 3001,
    address: []const u8 = "127.0.0.1",
    memory_size_max_default: u64 = 1024 * 1024 * 1024,
    cache_accounts_max: usize,
    cache_transfers_max: usize,
    cache_transfers_posted_max: usize,
    client_request_queue_max: usize = 32,
    lsm_manifest_node_size: usize = 16 * 1024,
    connection_delay_min_ms: u64 = 50,
    connection_delay_max_ms: u64 = 1000,
    tcp_backlog: u31 = 64,
    tcp_rcvbuf: c_int = 4 * 1024 * 1024,
    tcp_keepalive: bool = true,
    tcp_keepidle: c_int = 5,
    tcp_keepintvl: c_int = 4,
    tcp_keepcnt: c_int = 3,
    tcp_nodelay: bool = true,
    direct_io: bool,
    direct_io_required: bool,
    journal_iops_read_max: usize = 8,
    journal_iops_write_max: usize = 8,
    tick_ms: u63 = 10,
    rtt_ms: u64 = 300,
    rtt_multiple: u8 = 2,
    backoff_min_ms: u64 = 100,
    backoff_max_ms: u64 = 10000,
    clock_offset_tolerance_max_ms: u64 = 10000,
    clock_epoch_max_ms: u64 = 60000,
    clock_synchronization_window_min_ms: u64 = 2000,
    clock_synchronization_window_max_ms: u64 = 20000,
    aof: bool = true,
    aof_path: []const u8 = "./tigerbeetle.aof",
    aof_recovery: bool = false,
    grid_iops_read_max: u64 = 16,
    grid_iops_write_max: u64 = 16,
};

/// Configurations which are tunable per-cluster.
/// - All replicas within a cluster must have the same configuration.
/// - Replicas must reuse the same configuration when the binary is upgraded — they do not change
///   over the cluster lifetime.
/// - The storage formats generated by different ConfigClusters are incompatible.
///
/// Fields are documented within constants.zig.
const ConfigCluster = struct {
    cache_line_size: comptime_int = 64,
    clients_max: usize,
    pipeline_prepare_queue_max: usize = 8,
    view_change_headers_suffix_max: usize = 8 + 1,
    quorum_replication_max: u8 = 3,
    journal_slot_count: usize = 1024,
    message_size_max: usize = 1 * 1024 * 1024,
    superblock_copies: comptime_int = 4,
    storage_size_max: u64 = 16 * 1024 * 1024 * 1024 * 1024,
    block_size: comptime_int = 64 * 1024,
    lsm_levels: u7 = 7,
    lsm_growth_factor: u32 = 8,
    lsm_batch_multiple: comptime_int = 64,
    lsm_snapshots_max: usize = 32,
    lsm_value_to_key_layout_ratio_min: comptime_int = 16,

    /// The WAL requires at least two sectors of redundant headers — otherwise we could lose them all to
    /// a single torn write. A replica needs at least one valid redundant header to determine an
    /// (untrusted) maximum op in recover_torn_prepare(), without which it cannot truncate a torn
    /// prepare.
    pub const journal_slot_count_min = 2 * @divExact(sector_size, @sizeOf(vsr.Header));

    pub const clients_max_min = 1;

    /// The smallest possible message_size_max (for use in the simulator to improve performance).
    /// The message body must have room for pipeline_prepare_queue_max headers in the DVC.
    pub fn message_size_max_min(clients_max: usize) usize {
        return std.math.max(
            sector_size,
            std.mem.alignForward(
                @sizeOf(vsr.Header) + clients_max * @sizeOf(vsr.Header),
                sector_size,
            ),
        );
    }
};

pub const ConfigBase = enum {
    production,
    development,
    test_min,
    default,
};

pub const TracerBackend = enum {
    none,
    // Sends data to https://github.com/wolfpld/tracy.
    tracy,
};

pub const HashLogMode = enum {
    none,
    create,
    check,
};

pub const configs = struct {
    /// A good default config for production.
    pub const default_production = Config{
        .process = .{
            .direct_io = true,
            .direct_io_required = true,
            .cache_accounts_max = 1024 * 1024,
            .cache_transfers_max = 0,
            .cache_transfers_posted_max = 256 * 1024,
            .verify = false,
        },
        .cluster = .{
            .clients_max = 32,
        },
    };

    /// A good default config for local development.
    /// (For production, use default_production instead.)
    /// The cluster-config is compatible with the default production config.
    pub const default_development = Config{
        .process = .{
            .direct_io = true,
            .direct_io_required = false,
            .cache_accounts_max = 1024 * 1024,
            .cache_transfers_max = 0,
            .cache_transfers_posted_max = 256 * 1024,
            .verify = true,
        },
        .cluster = default_production.cluster,
    };

    /// Minimal test configuration — small WAL, small grid block size, etc.
    /// Not suitable for production, but good for testing code that would be otherwise hard to reach.
    pub const test_min = Config{
        .process = .{
            .direct_io = false,
            .direct_io_required = false,
            .cache_accounts_max = 2048,
            .cache_transfers_max = 0,
            .cache_transfers_posted_max = 2048,
            .verify = true,
        },
        .cluster = .{
            .clients_max = 4 + 3,
            .pipeline_prepare_queue_max = 4,
            .view_change_headers_suffix_max = 4 + 1,
            .journal_slot_count = Config.Cluster.journal_slot_count_min,
            .message_size_max = Config.Cluster.message_size_max_min(4),
            .storage_size_max = 200 * 1024 * 1024,

            .block_size = sector_size,
            .lsm_batch_multiple = 4,
            .lsm_growth_factor = 4,
        },
    };

    /// Mostly-minimal configuration, with a higher storage limit to ensure that the fuzzers are
    /// able to max out the LSM levels.
    pub const fuzz_min = config: {
        var base = test_min;
        base.cluster.storage_size_max = 4 * 1024 * 1024 * 1024;
        break :config base;
    };

    const default = if (@hasDecl(root, "tigerbeetle_config"))
        root.tigerbeetle_config
    else if (builtin.is_test)
        test_min
    else
        default_development;

    pub const current = current: {
        var base = switch (build_options.config_base) {
            .default => default,
            .production => default_production,
            .development => default_development,
            .test_min => test_min,
        };

        // TODO Use additional build options to overwrite other fields.
<<<<<<< HEAD
        base.process.tracer_backend = if (@hasDecl(root, "tracer_backend"))
            // TODO(jamii)
            // This branch is a hack used to work around the absence of tigerbeetle_build_options.
            // This should be removed once the node client is built using `zig build`.
            root.tracer_backend
        else
            // Zig's `addOptions` reuses the type, but redeclares it — identical structurally,
            // but a different type from a nominal typing perspective.
            @intToEnum(TracerBackend, @enumToInt(build_options.tracer_backend));

        // Allow overriding AOF here, to make for easier tests
        base.process.aof = if (@hasDecl(root, "aof"))
            root.aof orelse base.process.aof
        else
            build_options.aof orelse base.process.aof;

        base.process.aof_recovery = if (@hasDecl(root, "aof_recovery"))
            root.aof_recovery orelse base.process.aof_recovery
        else
            build_options.aof_recovery orelse base.process.aof_recovery;

        base.process.hash_log_mode = if (@hasDecl(root, "decode_events"))
            // TODO(DJ) This is a hack to work around the absense of tigerbeetle_build_options.
            // This should be removed once the node client is built using `zig build`.
            .none
        else
            @intToEnum(HashLogMode, @enumToInt(build_options.hash_log_mode));
=======

        // Zig's `addOptions` reuses the type, but redeclares it — identical structurally,
        // but a different type from a nominal typing perspective.
        base.process.tracer_backend = @intToEnum(TracerBackend, @enumToInt(build_options.tracer_backend));
        base.process.hash_log_mode = @intToEnum(HashLogMode, @enumToInt(build_options.hash_log_mode));
>>>>>>> 06720b9b

        break :current base;
    };
};<|MERGE_RESOLUTION|>--- conflicted
+++ resolved
@@ -217,18 +217,6 @@
             .test_min => test_min,
         };
 
-        // TODO Use additional build options to overwrite other fields.
-<<<<<<< HEAD
-        base.process.tracer_backend = if (@hasDecl(root, "tracer_backend"))
-            // TODO(jamii)
-            // This branch is a hack used to work around the absence of tigerbeetle_build_options.
-            // This should be removed once the node client is built using `zig build`.
-            root.tracer_backend
-        else
-            // Zig's `addOptions` reuses the type, but redeclares it — identical structurally,
-            // but a different type from a nominal typing perspective.
-            @intToEnum(TracerBackend, @enumToInt(build_options.tracer_backend));
-
         // Allow overriding AOF here, to make for easier tests
         base.process.aof = if (@hasDecl(root, "aof"))
             root.aof orelse base.process.aof
@@ -246,13 +234,12 @@
             .none
         else
             @intToEnum(HashLogMode, @enumToInt(build_options.hash_log_mode));
-=======
-
+
+        // TODO Use additional build options to overwrite other fields.
         // Zig's `addOptions` reuses the type, but redeclares it — identical structurally,
         // but a different type from a nominal typing perspective.
         base.process.tracer_backend = @intToEnum(TracerBackend, @enumToInt(build_options.tracer_backend));
         base.process.hash_log_mode = @intToEnum(HashLogMode, @enumToInt(build_options.hash_log_mode));
->>>>>>> 06720b9b
 
         break :current base;
     };
